import { create } from 'zustand';
import { subscribeWithSelector } from 'zustand/middleware';
import { Satellite, SatelliteFilters, Launch, UserLocation, Globe3DSettings } from '../types/satellite.types';
import { logger } from '../lib/logger';
import { PERFORMANCE_CONFIG, ERROR_MESSAGES } from '../lib/constants';

// Development logging helper
const isDev = import.meta.env.DEV;
const log = (...args: unknown[]) => isDev && console.log(...args);
const logError = (...args: unknown[]) => console.error(...args);

interface SatelliteStore {
  // Data
  satellites: Satellite[];
  launches: Launch[];
  userLocation: UserLocation | null;
  
  // UI State
  filters: SatelliteFilters;
  globeSettings: Globe3DSettings;
  isLoading: boolean;
  error: string | null;
  lastUpdate: number;
  viewMode: 'globe' | 'spreadsheet' | 'guide' | 'education';
  maxDisplaySatellites: number;
  
  // Computed
  filteredSatellites: Satellite[];
  
  // Actions
  setSatellites: (satellites: Satellite[]) => void;
  updateSatellitePositions: (positionUpdates: { id: string; position: Satellite['position'] }[]) => void;
  updateSatellitePosition: (id: string, position: Satellite['position']) => void;
  setLaunches: (launches: Launch[]) => void;
  setUserLocation: (location: UserLocation) => void;
  updateFilters: (filters: Partial<SatelliteFilters>) => void;
  updateGlobeSettings: (settings: Partial<Globe3DSettings>) => void;
  setSelectedSatellite: (id: string | null) => void;
  setLoading: (loading: boolean) => void;
  setError: (error: string | null) => void;
  setViewMode: (mode: 'globe' | 'spreadsheet' | 'guide' | 'education') => void;
  setMaxDisplaySatellites: (max: number) => void;
  
  // Utility
  getSatelliteById: (id: string) => Satellite | undefined;
  getSelectedSatellite: () => Satellite | undefined;
  resetFilters: () => void;
  applyFilters: (satellites: Satellite[], filters: SatelliteFilters) => Satellite[];
}

const defaultFilters: SatelliteFilters = {
  types: [],
  countries: [],
  agencies: [],
  status: [],
  altitudeRange: [0, 50000],
  launchDateRange: [null, null],
  searchQuery: '',
  showOnlyVisible: false,
};

const defaultGlobeSettings: Globe3DSettings = {
  showFootprints: false,
  showCities: true,
  showTerminator: true,
  timeSpeed: 1,
  isPaused: false,
  selectedSatelliteId: null,
};

const COMPONENT_CONTEXT = { component: 'SatelliteStore' };

// Optimized filter function with memoization-friendly approach
const createFilteredSatellites = (satellites: Satellite[], filters: SatelliteFilters, maxDisplay: number): Satellite[] => {
  // Early return for empty data
  if (satellites.length === 0) {
    return [];
  }
  
  // Use a single pass filter with early exits for better performance
  const filtered = satellites.filter(satellite => {
    // Type filter - early exit
    if (filters.types.length > 0 && !filters.types.includes(satellite.type)) {
      return false;
    }
    
    // Country filter - early exit
    const country = satellite.metadata?.country || 'Unknown';
    if (filters.countries.length > 0 && !filters.countries.includes(country)) {
      return false;
    }
    
    // Agency filter - early exit
    const agency = satellite.metadata?.constellation || 'Individual';
    if (filters.agencies.length > 0 && !filters.agencies.includes(agency)) {
      return false;
    }
    
    // Status filter - early exit
    if (filters.status.length > 0 && !filters.status.includes(satellite.status)) {
      return false;
    }
    
    // Altitude range filter - early exit
    const altitude = satellite.position?.altitude || 0;
    const [minAlt, maxAlt] = filters.altitudeRange;
    if (altitude < minAlt || altitude > maxAlt) {
      return false;
    }
    
    // Search query filter - early exit
    if (filters.searchQuery.trim()) {
      const query = filters.searchQuery.toLowerCase();
      const name = satellite.name.toLowerCase();
      const constellation = (satellite.metadata?.constellation || '').toLowerCase();
      const satelliteCountry = (satellite.metadata?.country || '').toLowerCase();
      const type = satellite.type.toLowerCase();
      
      if (!name.includes(query) && !constellation.includes(query) && 
          !satelliteCountry.includes(query) && !type.includes(query)) {
        return false;
      }
    }
    
    return true;
  });
  
  // Optimized sorting - only sort if needed and multiple items exist
  if (filtered.length > 1) {
    filtered.sort((a, b) => (a.position?.altitude || 0) - (b.position?.altitude || 0));
  }
  
  // Apply limit efficiently
  return filtered.length > maxDisplay ? filtered.slice(0, maxDisplay) : filtered;
};

export const useSatelliteStore = create<SatelliteStore>()(
  subscribeWithSelector((set, get) => ({
    // Initial state
    satellites: [],
    launches: [],
    userLocation: null,
    filters: defaultFilters,
    globeSettings: defaultGlobeSettings,
    isLoading: false,
    error: null,
    lastUpdate: 0,
    viewMode: 'globe',
    maxDisplaySatellites: PERFORMANCE_CONFIG.MAX_DISPLAY_SATELLITES,
    
    // Computed - cached for performance
    filteredSatellites: [],
    
    // Actions
    setSatellites: (satellites) => {
      try {
        const state = get();
        const filtered = createFilteredSatellites(satellites, state.filters, state.maxDisplaySatellites);
        set({ 
          satellites, 
          filteredSatellites: filtered,
          lastUpdate: Date.now(),
          error: null 
        });
      } catch (error) {
        logger.error('Error setting satellites', {
          ...COMPONENT_CONTEXT,
          action: 'setSatellites'
        }, error);
        set({ error: ERROR_MESSAGES.UNKNOWN_ERROR });
      }
    },
    
    updateSatellitePositions: (positionUpdates) => {
      try {
        set((state) => {
          const updatedSatellites = state.satellites.map(satellite => {
            const update = positionUpdates.find(u => u.id === satellite.id);
            return update ? { ...satellite, position: update.position } : satellite;
          });
          
          const filtered = createFilteredSatellites(updatedSatellites, state.filters, state.maxDisplaySatellites);
          return {
            satellites: updatedSatellites,
            filteredSatellites: filtered,
            lastUpdate: Date.now()
          };
        });
      } catch (error) {
        logger.error('Error updating satellite positions', {
          ...COMPONENT_CONTEXT,
          action: 'updateSatellitePositions'
        }, error);
        set({ error: ERROR_MESSAGES.UNKNOWN_ERROR });
      }
    },
    
    updateSatellitePosition: (id, position) => {
      try {
        set((state) => {
          const updatedSatellites = state.satellites.map(sat =>
            sat.id === id ? { ...sat, position } : sat
          );
          const filtered = createFilteredSatellites(updatedSatellites, state.filters, state.maxDisplaySatellites);
          return {
            satellites: updatedSatellites,
            filteredSatellites: filtered,
            lastUpdate: Date.now()
          };
        });
      } catch (error) {
        logger.error('Error updating satellite position', {
          ...COMPONENT_CONTEXT,
          action: 'updateSatellitePosition'
        }, error);
        set({ error: ERROR_MESSAGES.UNKNOWN_ERROR });
      }
    },
    
    setLaunches: (launches) => set({ launches }),
    
    setUserLocation: (userLocation) => set({ userLocation }),
    
    updateFilters: (newFilters) => {
      try {
        const state = get();
        const updatedFilters = { ...state.filters, ...newFilters };
        const filtered = createFilteredSatellites(state.satellites, updatedFilters, state.maxDisplaySatellites);
        set({ 
          filters: updatedFilters,
          filteredSatellites: filtered
        });
      } catch (error) {
        logger.error('Error updating filters', {
          ...COMPONENT_CONTEXT,
          action: 'updateFilters'
        }, error);
        set({ error: ERROR_MESSAGES.UNKNOWN_ERROR });
      }
    },
    
    updateGlobeSettings: (newSettings) => {
      try {
        set((state) => ({
          globeSettings: { ...state.globeSettings, ...newSettings }
        }));
      } catch (error) {
        logger.error('Error updating globe settings', {
          ...COMPONENT_CONTEXT,
          action: 'updateGlobeSettings'
        }, error);
        set({ error: ERROR_MESSAGES.UNKNOWN_ERROR });
      }
    },
    
    setSelectedSatellite: (id) => {
      try {
<<<<<<< HEAD
        log('Selecting satellite:', id);
=======
        logger.debug('Selecting satellite', {
          ...COMPONENT_CONTEXT,
          action: 'setSelectedSatellite'
        }, { satelliteId: id });
        
>>>>>>> 91a3b050
        set((state) => ({
          globeSettings: { ...state.globeSettings, selectedSatelliteId: id }
        }));
      } catch (error) {
<<<<<<< HEAD
        logError('Error setting selected satellite:', error);
        set({ error: `Failed to select satellite: ${error instanceof Error ? error.message : 'Unknown error'}` });
=======
        logger.error('Error setting selected satellite', {
          ...COMPONENT_CONTEXT,
          action: 'setSelectedSatellite'
        }, error);
        
        const errorMessage = error instanceof Error 
          ? `Failed to select satellite: ${error.message}` 
          : ERROR_MESSAGES.UNKNOWN_ERROR;
        set({ error: errorMessage });
>>>>>>> 91a3b050
      }
    },
    
    setLoading: (isLoading) => set({ isLoading }),
    
    setError: (error) => set({ error }),
    
    setViewMode: (viewMode) => set({ viewMode }),
    
    setMaxDisplaySatellites: (maxDisplaySatellites) => {
      try {
        const state = get();
        const filtered = createFilteredSatellites(state.satellites, state.filters, maxDisplaySatellites);
        set({ 
          maxDisplaySatellites,
          filteredSatellites: filtered
        });
      } catch (error) {
        logger.error('Error setting max display satellites', {
          ...COMPONENT_CONTEXT,
          action: 'setMaxDisplaySatellites'
        }, error);
        set({ error: ERROR_MESSAGES.UNKNOWN_ERROR });
      }
    },
    
    // Utility functions
    getSatelliteById: (id) => {
      try {
        return get().satellites.find(sat => sat.id === id);
      } catch (error) {
        logger.error('Error getting satellite by ID', {
          ...COMPONENT_CONTEXT,
          action: 'getSatelliteById'
        }, error);
        return undefined;
      }
    },
    
    getSelectedSatellite: () => {
      try {
        const { satellites, globeSettings } = get();
        if (!globeSettings.selectedSatelliteId) return undefined;
        return satellites.find(sat => sat.id === globeSettings.selectedSatelliteId);
      } catch (error) {
        logger.error('Error getting selected satellite', {
          ...COMPONENT_CONTEXT,
          action: 'getSelectedSatellite'
        }, error);
        return undefined;
      }
    },
    
    resetFilters: () => {
      try {
        const state = get();
        const filtered = createFilteredSatellites(state.satellites, defaultFilters, state.maxDisplaySatellites);
        set({ 
          filters: defaultFilters,
          filteredSatellites: filtered
        });
      } catch (error) {
        logger.error('Error resetting filters', {
          ...COMPONENT_CONTEXT,
          action: 'resetFilters'
        }, error);
        set({ error: ERROR_MESSAGES.UNKNOWN_ERROR });
      }
    },
    
    applyFilters: (satellites, filters) => {
      try {
        const maxDisplay = get().maxDisplaySatellites;
        return createFilteredSatellites(satellites, filters, maxDisplay);
      } catch (error) {
        logger.error('Error applying filters', {
          ...COMPONENT_CONTEXT,
          action: 'applyFilters'
        }, error);
        return [];
      }
<<<<<<< HEAD
      
      // Performance optimization: Use a single pass filter with early exits
      const filtered = satellites.filter(satellite => {
        // Type filter - early exit
        if (filters.types.length > 0 && !filters.types.includes(satellite.type)) {
          return false;
        }
        
        // Country filter - early exit
        const country = satellite.metadata?.country || 'Unknown';
        if (filters.countries.length > 0 && !filters.countries.includes(country)) {
          return false;
        }
        
        // Agency filter - early exit
        const agency = satellite.metadata?.constellation || 'Individual';
        if (filters.agencies.length > 0 && !filters.agencies.includes(agency)) {
          return false;
        }
        
        // Status filter - early exit
        if (filters.status.length > 0 && !filters.status.includes(satellite.status)) {
          return false;
        }
        
        // Altitude range filter - early exit
        const altitude = satellite.position?.altitude || 0;
        const [minAlt, maxAlt] = filters.altitudeRange;
        if (altitude < minAlt || altitude > maxAlt) {
          return false;
        }
        
        // Search query filter - early exit with optimized string operations
        if (filters.searchQuery.trim()) {
          const query = filters.searchQuery.toLowerCase();
          const searchableText = [
            satellite.name.toLowerCase(),
            (satellite.metadata?.constellation || '').toLowerCase(),
            (satellite.metadata?.country || '').toLowerCase(),
            satellite.type.toLowerCase()
          ].join(' ');
          
          if (!searchableText.includes(query)) {
            return false;
          }
        }
        
        return true;
      });
      
      // Optimized sorting - only sort if needed and use efficient comparison
      if (filtered.length > 1) {
        filtered.sort((a, b) => (a.position?.altitude || 0) - (b.position?.altitude || 0));
      }
      
      // Apply limit efficiently
      const maxDisplay = get().maxDisplaySatellites;
      return filtered.length > maxDisplay ? filtered.slice(0, maxDisplay) : filtered;
=======
>>>>>>> 91a3b050
    },
  }))
);<|MERGE_RESOLUTION|>--- conflicted
+++ resolved
@@ -4,10 +4,7 @@
 import { logger } from '../lib/logger';
 import { PERFORMANCE_CONFIG, ERROR_MESSAGES } from '../lib/constants';
 
-// Development logging helper
-const isDev = import.meta.env.DEV;
-const log = (...args: unknown[]) => isDev && console.log(...args);
-const logError = (...args: unknown[]) => console.error(...args);
+const COMPONENT_CONTEXT = { component: 'SatelliteStore' };
 
 interface SatelliteStore {
   // Data
@@ -68,70 +65,76 @@
   selectedSatelliteId: null,
 };
 
-const COMPONENT_CONTEXT = { component: 'SatelliteStore' };
-
-// Optimized filter function with memoization-friendly approach
-const createFilteredSatellites = (satellites: Satellite[], filters: SatelliteFilters, maxDisplay: number): Satellite[] => {
-  // Early return for empty data
-  if (satellites.length === 0) {
+// Optimized filter function with better performance
+const createFilteredSatellites = (
+  satellites: Satellite[], 
+  filters: SatelliteFilters, 
+  maxDisplay: number
+): Satellite[] => {
+  try {
+    // Early return for empty data
+    if (!satellites.length) return [];
+    
+    // Performance optimization: Use a single pass filter with early exits
+    const filtered = satellites.filter(satellite => {
+      // Type filter - early exit
+      if (filters.types.length > 0 && !filters.types.includes(satellite.type)) {
+        return false;
+      }
+      
+      // Country filter - early exit
+      const country = satellite.metadata?.country || 'Unknown';
+      if (filters.countries.length > 0 && !filters.countries.includes(country)) {
+        return false;
+      }
+      
+      // Agency filter - early exit
+      const agency = satellite.metadata?.constellation || 'Individual';
+      if (filters.agencies.length > 0 && !filters.agencies.includes(agency)) {
+        return false;
+      }
+      
+      // Status filter - early exit
+      if (filters.status.length > 0 && !filters.status.includes(satellite.status)) {
+        return false;
+      }
+      
+      // Altitude range filter - early exit
+      const altitude = satellite.position?.altitude || 0;
+      const [minAlt, maxAlt] = filters.altitudeRange;
+      if (altitude < minAlt || altitude > maxAlt) {
+        return false;
+      }
+      
+      // Search query filter - early exit with optimized string operations
+      if (filters.searchQuery.trim()) {
+        const query = filters.searchQuery.toLowerCase();
+        const searchableText = [
+          satellite.name.toLowerCase(),
+          (satellite.metadata?.constellation || '').toLowerCase(),
+          (satellite.metadata?.country || '').toLowerCase(),
+          satellite.type.toLowerCase()
+        ].join(' ');
+        
+        if (!searchableText.includes(query)) {
+          return false;
+        }
+      }
+      
+      return true;
+    });
+    
+    // Optimized sorting - only sort if needed and use efficient comparison
+    if (filtered.length > 1) {
+      filtered.sort((a, b) => (a.position?.altitude || 0) - (b.position?.altitude || 0));
+    }
+    
+    // Apply limit efficiently
+    return filtered.length > maxDisplay ? filtered.slice(0, maxDisplay) : filtered;
+  } catch (error) {
+    logger.error('Error in createFilteredSatellites', COMPONENT_CONTEXT, error);
     return [];
   }
-  
-  // Use a single pass filter with early exits for better performance
-  const filtered = satellites.filter(satellite => {
-    // Type filter - early exit
-    if (filters.types.length > 0 && !filters.types.includes(satellite.type)) {
-      return false;
-    }
-    
-    // Country filter - early exit
-    const country = satellite.metadata?.country || 'Unknown';
-    if (filters.countries.length > 0 && !filters.countries.includes(country)) {
-      return false;
-    }
-    
-    // Agency filter - early exit
-    const agency = satellite.metadata?.constellation || 'Individual';
-    if (filters.agencies.length > 0 && !filters.agencies.includes(agency)) {
-      return false;
-    }
-    
-    // Status filter - early exit
-    if (filters.status.length > 0 && !filters.status.includes(satellite.status)) {
-      return false;
-    }
-    
-    // Altitude range filter - early exit
-    const altitude = satellite.position?.altitude || 0;
-    const [minAlt, maxAlt] = filters.altitudeRange;
-    if (altitude < minAlt || altitude > maxAlt) {
-      return false;
-    }
-    
-    // Search query filter - early exit
-    if (filters.searchQuery.trim()) {
-      const query = filters.searchQuery.toLowerCase();
-      const name = satellite.name.toLowerCase();
-      const constellation = (satellite.metadata?.constellation || '').toLowerCase();
-      const satelliteCountry = (satellite.metadata?.country || '').toLowerCase();
-      const type = satellite.type.toLowerCase();
-      
-      if (!name.includes(query) && !constellation.includes(query) && 
-          !satelliteCountry.includes(query) && !type.includes(query)) {
-        return false;
-      }
-    }
-    
-    return true;
-  });
-  
-  // Optimized sorting - only sort if needed and multiple items exist
-  if (filtered.length > 1) {
-    filtered.sort((a, b) => (a.position?.altitude || 0) - (b.position?.altitude || 0));
-  }
-  
-  // Apply limit efficiently
-  return filtered.length > maxDisplay ? filtered.slice(0, maxDisplay) : filtered;
 };
 
 export const useSatelliteStore = create<SatelliteStore>()(
@@ -146,9 +149,9 @@
     error: null,
     lastUpdate: 0,
     viewMode: 'globe',
-    maxDisplaySatellites: PERFORMANCE_CONFIG.MAX_DISPLAY_SATELLITES,
-    
-    // Computed - cached for performance
+    maxDisplaySatellites: PERFORMANCE_CONFIG.MAX_DISPLAYED_SATELLITES,
+    
+    // Computed - since Zustand getters don't work well, we'll use a selector
     filteredSatellites: [],
     
     // Actions
@@ -156,6 +159,15 @@
       try {
         const state = get();
         const filtered = createFilteredSatellites(satellites, state.filters, state.maxDisplaySatellites);
+        
+        logger.info('Satellites updated', {
+          ...COMPONENT_CONTEXT,
+          action: 'setSatellites'
+        }, { 
+          total: satellites.length, 
+          filtered: filtered.length 
+        });
+        
         set({ 
           satellites, 
           filteredSatellites: filtered,
@@ -180,6 +192,7 @@
           });
           
           const filtered = createFilteredSatellites(updatedSatellites, state.filters, state.maxDisplaySatellites);
+          
           return {
             satellites: updatedSatellites,
             filteredSatellites: filtered,
@@ -202,6 +215,7 @@
             sat.id === id ? { ...sat, position } : sat
           );
           const filtered = createFilteredSatellites(updatedSatellites, state.filters, state.maxDisplaySatellites);
+          
           return {
             satellites: updatedSatellites,
             filteredSatellites: filtered,
@@ -209,7 +223,7 @@
           };
         });
       } catch (error) {
-        logger.error('Error updating satellite position', {
+        logger.error('Error updating single satellite position', {
           ...COMPONENT_CONTEXT,
           action: 'updateSatellitePosition'
         }, error);
@@ -226,6 +240,15 @@
         const state = get();
         const updatedFilters = { ...state.filters, ...newFilters };
         const filtered = createFilteredSatellites(state.satellites, updatedFilters, state.maxDisplaySatellites);
+        
+        logger.debug('Filters updated', {
+          ...COMPONENT_CONTEXT,
+          action: 'updateFilters'
+        }, { 
+          filtersChanged: Object.keys(newFilters),
+          resultCount: filtered.length 
+        });
+        
         set({ 
           filters: updatedFilters,
           filteredSatellites: filtered
@@ -255,23 +278,15 @@
     
     setSelectedSatellite: (id) => {
       try {
-<<<<<<< HEAD
-        log('Selecting satellite:', id);
-=======
         logger.debug('Selecting satellite', {
           ...COMPONENT_CONTEXT,
           action: 'setSelectedSatellite'
         }, { satelliteId: id });
         
->>>>>>> 91a3b050
         set((state) => ({
           globeSettings: { ...state.globeSettings, selectedSatelliteId: id }
         }));
       } catch (error) {
-<<<<<<< HEAD
-        logError('Error setting selected satellite:', error);
-        set({ error: `Failed to select satellite: ${error instanceof Error ? error.message : 'Unknown error'}` });
-=======
         logger.error('Error setting selected satellite', {
           ...COMPONENT_CONTEXT,
           action: 'setSelectedSatellite'
@@ -281,7 +296,6 @@
           ? `Failed to select satellite: ${error.message}` 
           : ERROR_MESSAGES.UNKNOWN_ERROR;
         set({ error: errorMessage });
->>>>>>> 91a3b050
       }
     },
     
@@ -310,29 +324,13 @@
     
     // Utility functions
     getSatelliteById: (id) => {
-      try {
-        return get().satellites.find(sat => sat.id === id);
-      } catch (error) {
-        logger.error('Error getting satellite by ID', {
-          ...COMPONENT_CONTEXT,
-          action: 'getSatelliteById'
-        }, error);
-        return undefined;
-      }
+      return get().satellites.find(sat => sat.id === id);
     },
     
     getSelectedSatellite: () => {
-      try {
-        const { satellites, globeSettings } = get();
-        if (!globeSettings.selectedSatelliteId) return undefined;
-        return satellites.find(sat => sat.id === globeSettings.selectedSatelliteId);
-      } catch (error) {
-        logger.error('Error getting selected satellite', {
-          ...COMPONENT_CONTEXT,
-          action: 'getSelectedSatellite'
-        }, error);
-        return undefined;
-      }
+      const { satellites, globeSettings } = get();
+      if (!globeSettings.selectedSatelliteId) return undefined;
+      return satellites.find(sat => sat.id === globeSettings.selectedSatelliteId);
     },
     
     resetFilters: () => {
@@ -354,8 +352,7 @@
     
     applyFilters: (satellites, filters) => {
       try {
-        const maxDisplay = get().maxDisplaySatellites;
-        return createFilteredSatellites(satellites, filters, maxDisplay);
+        return createFilteredSatellites(satellites, filters, get().maxDisplaySatellites);
       } catch (error) {
         logger.error('Error applying filters', {
           ...COMPONENT_CONTEXT,
@@ -363,67 +360,6 @@
         }, error);
         return [];
       }
-<<<<<<< HEAD
-      
-      // Performance optimization: Use a single pass filter with early exits
-      const filtered = satellites.filter(satellite => {
-        // Type filter - early exit
-        if (filters.types.length > 0 && !filters.types.includes(satellite.type)) {
-          return false;
-        }
-        
-        // Country filter - early exit
-        const country = satellite.metadata?.country || 'Unknown';
-        if (filters.countries.length > 0 && !filters.countries.includes(country)) {
-          return false;
-        }
-        
-        // Agency filter - early exit
-        const agency = satellite.metadata?.constellation || 'Individual';
-        if (filters.agencies.length > 0 && !filters.agencies.includes(agency)) {
-          return false;
-        }
-        
-        // Status filter - early exit
-        if (filters.status.length > 0 && !filters.status.includes(satellite.status)) {
-          return false;
-        }
-        
-        // Altitude range filter - early exit
-        const altitude = satellite.position?.altitude || 0;
-        const [minAlt, maxAlt] = filters.altitudeRange;
-        if (altitude < minAlt || altitude > maxAlt) {
-          return false;
-        }
-        
-        // Search query filter - early exit with optimized string operations
-        if (filters.searchQuery.trim()) {
-          const query = filters.searchQuery.toLowerCase();
-          const searchableText = [
-            satellite.name.toLowerCase(),
-            (satellite.metadata?.constellation || '').toLowerCase(),
-            (satellite.metadata?.country || '').toLowerCase(),
-            satellite.type.toLowerCase()
-          ].join(' ');
-          
-          if (!searchableText.includes(query)) {
-            return false;
-          }
-        }
-        
-        return true;
-      });
-      
-      // Optimized sorting - only sort if needed and use efficient comparison
-      if (filtered.length > 1) {
-        filtered.sort((a, b) => (a.position?.altitude || 0) - (b.position?.altitude || 0));
-      }
-      
-      // Apply limit efficiently
-      const maxDisplay = get().maxDisplaySatellites;
-      return filtered.length > maxDisplay ? filtered.slice(0, maxDisplay) : filtered;
-=======
->>>>>>> 91a3b050
     },
   }))
 );