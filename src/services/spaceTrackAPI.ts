import { Satellite } from '../types/satellite.types';
import * as satellite from 'satellite.js';
import { logger } from '../lib/logger';
import { 
  API_CONFIG, 
  SATELLITE_CONFIG, 
  ERROR_MESSAGES 
} from '../lib/constants';

// Development logging helper
const isDev = import.meta.env.DEV;
const log = (...args: unknown[]) => isDev && console.log(...args);
const logError = (...args: unknown[]) => console.error(...args);
const logWarn = (...args: unknown[]) => isDev && console.warn(...args);

interface SpaceTrackGPData {
  NORAD_CAT_ID: number;
  OBJECT_NAME: string;
  OBJECT_TYPE: string;
  EPOCH: string;
  MEAN_MOTION: number | string;
  ECCENTRICITY: number | string;
  INCLINATION: number | string;
  SEMIMAJOR_AXIS: number | string;
  PERIOD: number | string;
  APOAPSIS: number | string;
  PERIAPSIS: number | string;
  TLE_LINE1: string;
  TLE_LINE2: string;
  COUNTRY_CODE: string;
  LAUNCH_DATE: string;
  CONSTELLATION?: string;
}

<<<<<<< HEAD
interface SpaceTrackResponse {
  error?: string;
  [key: string]: unknown;
}
=======
// Input validation utilities
const validateTLE = (line1: string, line2: string): boolean => {
  return Boolean(
    line1 && 
    line2 && 
    line1.length > SATELLITE_CONFIG.MIN_TLE_LENGTH && 
    line2.length > SATELLITE_CONFIG.MIN_TLE_LENGTH &&
    line1.trim().length > 0 &&
    line2.trim().length > 0
  );
};

const sanitizeInput = (input: string): string => {
  return input.replace(/[<>'"&]/g, '').trim();
};

const validateNumericRange = (value: number, min: number, max: number): boolean => {
  return !isNaN(value) && value >= min && value <= max;
};
>>>>>>> 91a3b050

export class SpaceTrackAPI {
  private readonly proxyUrl = '/api/space-track-proxy';
  private lastRequest = 0;
  private requestQueue: Promise<unknown> = Promise.resolve();
<<<<<<< HEAD
  private readonly RATE_LIMIT_DELAY = 2000;
=======
  private readonly context = { component: 'SpaceTrackAPI' };
>>>>>>> 91a3b050

  private async rateLimit(): Promise<void> {
    const now = Date.now();
    const timeSinceLastRequest = now - this.lastRequest;
    
    if (timeSinceLastRequest < API_CONFIG.RATE_LIMIT_DELAY) {
      const delay = API_CONFIG.RATE_LIMIT_DELAY - timeSinceLastRequest;
      await new Promise(resolve => setTimeout(resolve, delay));
    }
    
    this.lastRequest = Date.now();
  }

  private async queueRequest<T>(requestFn: () => Promise<T>): Promise<T> {
    return this.requestQueue = this.requestQueue.then(async () => {
      await this.rateLimit();
      return requestFn();
    });
  }

  private async makeProxyRequest(endpoint: string): Promise<SpaceTrackGPData[]> {
    return this.queueRequest(async () => {
<<<<<<< HEAD
      log('Making proxy request to:', this.proxyUrl);
      log('Request payload:', { action: 'fetch', endpoint });
=======
      // Input validation
      if (!endpoint || typeof endpoint !== 'string') {
        throw new Error('Invalid endpoint provided');
      }

      const sanitizedEndpoint = sanitizeInput(endpoint);
      
      logger.debug('Making proxy request', {
        ...this.context,
        action: 'makeProxyRequest'
      });
>>>>>>> 91a3b050
      
      try {
        const controller = new AbortController();
        const timeoutId = setTimeout(() => controller.abort(), API_CONFIG.REQUEST_TIMEOUT);

        const response = await fetch(this.proxyUrl, {
          method: 'POST',
          headers: { 
            'Content-Type': 'application/json',
            'Accept': 'application/json'
          },
          body: JSON.stringify({ action: 'fetch', endpoint: sanitizedEndpoint }),
          signal: controller.signal
        });

<<<<<<< HEAD
        log('Response status:', response.status);
        log('Response headers:', response.headers);

        if (!response.ok) {
          const errorText = await response.text();
          logError('Proxy request failed:', response.status, errorText);
          throw new Error(`Proxy request failed: ${response.status} - ${errorText}`);
        }

        const data: SpaceTrackResponse = await response.json();
        log('Response data received:', Array.isArray(data) ? `${data.length} items` : 'Non-array data');
=======
        clearTimeout(timeoutId);

        if (!response.ok) {
          const errorText = await response.text();
          logger.error('Proxy request failed', {
            ...this.context,
            action: 'makeProxyRequest'
          }, { status: response.status, error: errorText });
          
          if (response.status === 429) {
            throw new Error('Rate limit exceeded. Please try again later.');
          }
          if (response.status >= 500) {
            throw new Error(ERROR_MESSAGES.API_ERROR);
          }
          throw new Error(`Request failed: ${response.status}`);
        }

        const data = await response.json();
>>>>>>> 91a3b050
        
        if (data.error) {
          logger.error('Space-Track API error', {
            ...this.context,
            action: 'makeProxyRequest'
          }, data.error);
          throw new Error(`API error: ${data.error}`);
        }
        
        if (!Array.isArray(data)) {
          logger.warn('Unexpected data format received', {
            ...this.context,
            action: 'makeProxyRequest'
          });
          throw new Error(ERROR_MESSAGES.INVALID_DATA);
        }

        logger.info('Successfully fetched satellite data', {
          ...this.context,
          action: 'makeProxyRequest'
        }, { count: data.length });
        
        return data as SpaceTrackGPData[];
      } catch (error) {
<<<<<<< HEAD
        logError('Fetch error details:', error);
        if (error instanceof TypeError && error.message === 'Failed to fetch') {
          throw new Error('Unable to connect to satellite data service. Please check if the service is running.');
=======
        if (error instanceof Error) {
          if (error.name === 'AbortError') {
            throw new Error(ERROR_MESSAGES.TIMEOUT_ERROR);
          }
          if (error.message === 'Failed to fetch') {
            throw new Error(ERROR_MESSAGES.NETWORK_ERROR);
          }
>>>>>>> 91a3b050
        }
        throw error;
      }
    });
  }

  async getAllActiveSatellites(): Promise<Satellite[]> {
    try {
      const endpoint = `/basicspacedata/query/class/gp/decay_date/null-val/epoch/>now-30/orderby/NORAD_CAT_ID asc/format/json`;
      const data = await this.makeProxyRequest(endpoint);
      
      if (!data || data.length === 0) {
        throw new Error(ERROR_MESSAGES.INVALID_DATA);
      }

<<<<<<< HEAD
      return data.map(sat => {
        const convertedSat = this.convertToSatellite(sat);
        try {
          // Add more defensive programming here
          if (convertedSat.tle?.line1 && convertedSat.tle?.line2) {
            const position = this.calculatePosition(convertedSat.tle.line1, convertedSat.tle.line2);
            return { 
              ...convertedSat, 
              position: { 
                ...position, 
                timestamp: Date.now() 
              } 
            };
          } else {
            logWarn(`Invalid TLE data for satellite ${convertedSat.id}`);
            return convertedSat;
          }
        } catch (error) {
          logWarn(`Error calculating position for satellite ${convertedSat.id}:`, error);
          return convertedSat;
        }
      }).filter(sat => sat !== null); // Remove any null satellites
    } catch (error) {
      logError('Error fetching satellites:', error);
=======
      return data
        .map(sat => this.convertToSatellite(sat))
        .filter((sat): sat is Satellite => sat !== null)
        .map(sat => this.enhanceWithPosition(sat));
    } catch (error) {
      logger.error('Error fetching all satellites', {
        ...this.context,
        action: 'getAllActiveSatellites'
      }, error);
>>>>>>> 91a3b050
      throw error;
    }
  }

  async getLEOSatellites(limit: number = 200): Promise<Satellite[]> {
    try {
      // Validate input
      if (!validateNumericRange(limit, 1, 1000)) {
        throw new Error('Invalid limit parameter');
      }

      const endpoint = `/basicspacedata/query/class/gp/decay_date/null-val/epoch/>now-30/MEAN_MOTION/>11/orderby/NORAD_CAT_ID asc/limit/${limit}/format/json`;
      const data = await this.makeProxyRequest(endpoint);
      
      if (!data || data.length === 0) {
        throw new Error(ERROR_MESSAGES.INVALID_DATA);
      }

      return data
        .map(sat => this.convertToSatellite(sat))
        .filter((sat): sat is Satellite => sat !== null)
        .map(sat => this.enhanceWithPosition(sat));
    } catch (error) {
<<<<<<< HEAD
      logError('Error fetching satellites:', error);
=======
      logger.error('Error fetching LEO satellites', {
        ...this.context,
        action: 'getLEOSatellites'
      }, error);
>>>>>>> 91a3b050
      throw error;
    }
  }

  private convertToSatellite(sat: SpaceTrackGPData): Satellite | null {
    try {
      // Validate required fields
      if (!sat.NORAD_CAT_ID || !sat.OBJECT_NAME) {
        logger.warn('Missing required satellite data', {
          ...this.context,
          action: 'convertToSatellite'
        }, { id: sat.NORAD_CAT_ID });
        return null;
      }

      return {
        id: sat.NORAD_CAT_ID.toString(),
        name: sanitizeInput(sat.OBJECT_NAME) || `NORAD ${sat.NORAD_CAT_ID}`,
        type: this.determineSatelliteType(sat.OBJECT_NAME, sat.OBJECT_TYPE),
        status: 'active',
        position: {
          latitude: 0,
          longitude: 0,
          altitude: this.safeParseFloat(sat.SEMIMAJOR_AXIS) 
            ? (this.safeParseFloat(sat.SEMIMAJOR_AXIS) - SATELLITE_CONFIG.EARTH_RADIUS) 
            : SATELLITE_CONFIG.DEFAULT_ALTITUDE,
          timestamp: Date.now()
        },
        velocity: SATELLITE_CONFIG.DEFAULT_VELOCITY,
        heading: 0,
        orbital: {
          period: Math.max(0, this.safeParseFloat(sat.PERIOD) || 90),
          inclination: Math.max(0, Math.min(180, this.safeParseFloat(sat.INCLINATION) || 0)),
          eccentricity: Math.max(0, Math.min(1, this.safeParseFloat(sat.ECCENTRICITY) || 0)),
          perigee: Math.max(0, this.safeParseFloat(sat.PERIAPSIS) || SATELLITE_CONFIG.DEFAULT_ALTITUDE),
          apogee: Math.max(0, this.safeParseFloat(sat.APOAPSIS) || 450),
          epoch: sat.EPOCH || new Date().toISOString()
        },
        metadata: {
          constellation: sat.CONSTELLATION || this.extractConstellation(sat.OBJECT_NAME),
          country: sanitizeInput(sat.COUNTRY_CODE || 'Unknown'),
          launchDate: sat.LAUNCH_DATE || new Date().toISOString(),
          purpose: this.determinePurpose(sat.OBJECT_NAME, sat.OBJECT_TYPE)
        },
        tle: {
          line1: sat.TLE_LINE1 || `1 ${sat.NORAD_CAT_ID}`,
          line2: sat.TLE_LINE2 || `2 ${sat.NORAD_CAT_ID}`
        }
      };
    } catch (error) {
      logger.warn('Error converting satellite data', {
        ...this.context,
        action: 'convertToSatellite'
      }, error);
      return null;
    }
  }

  private enhanceWithPosition(sat: Satellite): Satellite {
    try {
      if (validateTLE(sat.tle.line1, sat.tle.line2)) {
        const position = this.calculatePosition(sat.tle.line1, sat.tle.line2);
        return { 
          ...sat, 
          position: { 
            ...position, 
            timestamp: Date.now() 
          } 
        };
      }
      return sat;
    } catch (error) {
      logger.warn('Error enhancing satellite with position', {
        ...this.context,
        action: 'enhanceWithPosition'
      }, { satelliteId: sat.id, error });
      return sat;
    }
  }

  calculatePosition(tle1: string, tle2: string): { latitude: number; longitude: number; altitude: number } {
    try {
      if (!validateTLE(tle1, tle2)) {
        return { 
          latitude: 0, 
          longitude: 0, 
          altitude: SATELLITE_CONFIG.DEFAULT_ALTITUDE 
        };
      }
      
      const satrec = satellite.twoline2satrec(tle1, tle2);
      if (!satrec) {
        return { 
          latitude: 0, 
          longitude: 0, 
          altitude: SATELLITE_CONFIG.DEFAULT_ALTITUDE 
        };
      }
      
      const now = new Date();
      const positionAndVelocity = satellite.propagate(satrec, now);
      
      if (!positionAndVelocity || 
          typeof positionAndVelocity !== 'object' ||
          !positionAndVelocity.position ||
          typeof positionAndVelocity.position !== 'object' ||
          !('x' in positionAndVelocity.position) ||
          !('y' in positionAndVelocity.position) ||
          !('z' in positionAndVelocity.position)) {
        return { 
          latitude: 0, 
          longitude: 0, 
          altitude: SATELLITE_CONFIG.DEFAULT_ALTITUDE 
        };
      }
      
      const positionEci = positionAndVelocity.position;
      const gmst = satellite.gstime(now);
      const positionGd = satellite.eciToGeodetic(positionEci, gmst);
      
      const longitude = satellite.degreesLong(positionGd.longitude);
      const latitude = satellite.degreesLat(positionGd.latitude);
      const altitude = positionGd.height;
      
      // Validate calculated values
      const validLatitude = validateNumericRange(latitude, -90, 90) ? latitude : 0;
      const validLongitude = validateNumericRange(longitude, -180, 180) ? longitude : 0;
      const validAltitude = validateNumericRange(altitude, 0, 50000) 
        ? altitude 
        : SATELLITE_CONFIG.DEFAULT_ALTITUDE;
      
      return {
        latitude: validLatitude,
        longitude: validLongitude,
        altitude: validAltitude
      };
    } catch (error) {
<<<<<<< HEAD
      logWarn('Error calculating satellite position:', error);
      return { latitude: 0, longitude: 0, altitude: 400 };
=======
      logger.warn('Error calculating satellite position', {
        ...this.context,
        action: 'calculatePosition'
      }, error);
      return { 
        latitude: 0, 
        longitude: 0, 
        altitude: SATELLITE_CONFIG.DEFAULT_ALTITUDE 
      };
>>>>>>> 91a3b050
    }
  }

  private determineSatelliteType(name: string, objectType: string): string {
    const lowerName = name.toLowerCase();
    const lowerType = objectType.toLowerCase();
    
    if (lowerName.includes('iss') || lowerName.includes('station')) return 'space-station';
    if (lowerName.includes('starlink') || lowerName.includes('oneweb') || lowerName.includes('kuiper')) return 'constellation';
    if (lowerName.includes('gps') || lowerName.includes('galileo') || lowerName.includes('glonass') || lowerName.includes('beidou')) return 'navigation';
    if (lowerName.includes('weather') || lowerName.includes('meteo') || lowerName.includes('goes') || lowerName.includes('noaa')) return 'weather';
    if (lowerName.includes('telescope') || lowerName.includes('hubble') || lowerName.includes('kepler') || lowerName.includes('tess')) return 'scientific';
    if (lowerName.includes('landsat') || lowerName.includes('worldview') || lowerName.includes('sentinel') || lowerName.includes('spot')) return 'earth-observation';
    if (lowerType.includes('rocket') || lowerName.includes('r/b') || lowerName.includes('rocket body')) return 'rocket-body';
    if (lowerName.includes('military') || lowerName.includes('defense') || lowerName.includes('classified')) return 'military';
    
    return 'communication';
  }

  private extractConstellation(name: string): string {
    const lowerName = name.toLowerCase();
    
    if (lowerName.includes('starlink')) return 'Starlink';
    if (lowerName.includes('oneweb')) return 'OneWeb';
    if (lowerName.includes('kuiper')) return 'Project Kuiper';
    if (lowerName.includes('gps')) return 'GPS';
    if (lowerName.includes('galileo')) return 'Galileo';
    if (lowerName.includes('glonass')) return 'GLONASS';
    if (lowerName.includes('beidou')) return 'BeiDou';
    if (lowerName.includes('iridium')) return 'Iridium';
    if (lowerName.includes('globalstar')) return 'Globalstar';
    if (lowerName.includes('orbcomm')) return 'ORBCOMM';
    
    return 'Other';
  }

  private determinePurpose(name: string, objectType: string): string {
    const lowerName = name.toLowerCase();
    
    if (lowerName.includes('iss')) return 'Space Station';
    if (lowerName.includes('starlink')) return 'Internet Constellation';
    if (lowerName.includes('gps')) return 'Navigation';
    if (lowerName.includes('weather')) return 'Weather Monitoring';
    if (lowerName.includes('telescope')) return 'Space Telescope';
    
    return 'Satellite Operations';
  }

  private safeParseFloat(value: number | string | undefined): number {
    if (typeof value === 'number') return isNaN(value) ? 0 : value;
    if (typeof value === 'string') {
      const parsed = parseFloat(value);
      return isNaN(parsed) ? 0 : parsed;
    }
    return 0;
  }
}

export const spaceTrackAPI = new SpaceTrackAPI();<|MERGE_RESOLUTION|>--- conflicted
+++ resolved
@@ -6,12 +6,6 @@
   SATELLITE_CONFIG, 
   ERROR_MESSAGES 
 } from '../lib/constants';
-
-// Development logging helper
-const isDev = import.meta.env.DEV;
-const log = (...args: unknown[]) => isDev && console.log(...args);
-const logError = (...args: unknown[]) => console.error(...args);
-const logWarn = (...args: unknown[]) => isDev && console.warn(...args);
 
 interface SpaceTrackGPData {
   NORAD_CAT_ID: number;
@@ -32,12 +26,6 @@
   CONSTELLATION?: string;
 }
 
-<<<<<<< HEAD
-interface SpaceTrackResponse {
-  error?: string;
-  [key: string]: unknown;
-}
-=======
 // Input validation utilities
 const validateTLE = (line1: string, line2: string): boolean => {
   return Boolean(
@@ -57,17 +45,12 @@
 const validateNumericRange = (value: number, min: number, max: number): boolean => {
   return !isNaN(value) && value >= min && value <= max;
 };
->>>>>>> 91a3b050
 
 export class SpaceTrackAPI {
   private readonly proxyUrl = '/api/space-track-proxy';
   private lastRequest = 0;
   private requestQueue: Promise<unknown> = Promise.resolve();
-<<<<<<< HEAD
-  private readonly RATE_LIMIT_DELAY = 2000;
-=======
   private readonly context = { component: 'SpaceTrackAPI' };
->>>>>>> 91a3b050
 
   private async rateLimit(): Promise<void> {
     const now = Date.now();
@@ -90,10 +73,6 @@
 
   private async makeProxyRequest(endpoint: string): Promise<SpaceTrackGPData[]> {
     return this.queueRequest(async () => {
-<<<<<<< HEAD
-      log('Making proxy request to:', this.proxyUrl);
-      log('Request payload:', { action: 'fetch', endpoint });
-=======
       // Input validation
       if (!endpoint || typeof endpoint !== 'string') {
         throw new Error('Invalid endpoint provided');
@@ -105,7 +84,6 @@
         ...this.context,
         action: 'makeProxyRequest'
       });
->>>>>>> 91a3b050
       
       try {
         const controller = new AbortController();
@@ -121,19 +99,6 @@
           signal: controller.signal
         });
 
-<<<<<<< HEAD
-        log('Response status:', response.status);
-        log('Response headers:', response.headers);
-
-        if (!response.ok) {
-          const errorText = await response.text();
-          logError('Proxy request failed:', response.status, errorText);
-          throw new Error(`Proxy request failed: ${response.status} - ${errorText}`);
-        }
-
-        const data: SpaceTrackResponse = await response.json();
-        log('Response data received:', Array.isArray(data) ? `${data.length} items` : 'Non-array data');
-=======
         clearTimeout(timeoutId);
 
         if (!response.ok) {
@@ -153,7 +118,6 @@
         }
 
         const data = await response.json();
->>>>>>> 91a3b050
         
         if (data.error) {
           logger.error('Space-Track API error', {
@@ -176,13 +140,8 @@
           action: 'makeProxyRequest'
         }, { count: data.length });
         
-        return data as SpaceTrackGPData[];
+        return data;
       } catch (error) {
-<<<<<<< HEAD
-        logError('Fetch error details:', error);
-        if (error instanceof TypeError && error.message === 'Failed to fetch') {
-          throw new Error('Unable to connect to satellite data service. Please check if the service is running.');
-=======
         if (error instanceof Error) {
           if (error.name === 'AbortError') {
             throw new Error(ERROR_MESSAGES.TIMEOUT_ERROR);
@@ -190,7 +149,6 @@
           if (error.message === 'Failed to fetch') {
             throw new Error(ERROR_MESSAGES.NETWORK_ERROR);
           }
->>>>>>> 91a3b050
         }
         throw error;
       }
@@ -199,18 +157,26 @@
 
   async getAllActiveSatellites(): Promise<Satellite[]> {
     try {
+      logger.info('Fetching all active satellites', {
+        ...this.context,
+        action: 'getAllActiveSatellites'
+      });
+
+      // Get all active satellites regardless of orbit type - much more comprehensive
       const endpoint = `/basicspacedata/query/class/gp/decay_date/null-val/epoch/>now-30/orderby/NORAD_CAT_ID asc/format/json`;
-      const data = await this.makeProxyRequest(endpoint);
-      
-      if (!data || data.length === 0) {
+      const data: SpaceTrackGPData[] = await this.makeProxyRequest(endpoint);
+      
+      if (!data || !Array.isArray(data) || data.length === 0) {
+        logger.warn('No satellite data received', {
+          ...this.context,
+          action: 'getAllActiveSatellites'
+        });
         throw new Error(ERROR_MESSAGES.INVALID_DATA);
       }
 
-<<<<<<< HEAD
-      return data.map(sat => {
+      const satellites = data.map(sat => {
         const convertedSat = this.convertToSatellite(sat);
         try {
-          // Add more defensive programming here
           if (convertedSat.tle?.line1 && convertedSat.tle?.line2) {
             const position = this.calculatePosition(convertedSat.tle.line1, convertedSat.tle.line2);
             return { 
@@ -220,214 +186,191 @@
                 timestamp: Date.now() 
               } 
             };
-          } else {
-            logWarn(`Invalid TLE data for satellite ${convertedSat.id}`);
-            return convertedSat;
           }
+          return convertedSat;
         } catch (error) {
-          logWarn(`Error calculating position for satellite ${convertedSat.id}:`, error);
+          logger.debug('Position calculation failed for satellite', {
+            ...this.context,
+            action: 'getAllActiveSatellites'
+          }, { satelliteId: convertedSat.id, error });
           return convertedSat;
         }
-      }).filter(sat => sat !== null); // Remove any null satellites
+      }).filter(sat => this.validateSatellite(sat));
+
+      logger.info('Successfully processed satellites', {
+        ...this.context,
+        action: 'getAllActiveSatellites'
+      }, { 
+        total: data.length, 
+        valid: satellites.length, 
+        filtered: data.length - satellites.length 
+      });
+
+      return satellites;
     } catch (error) {
-      logError('Error fetching satellites:', error);
-=======
-      return data
-        .map(sat => this.convertToSatellite(sat))
-        .filter((sat): sat is Satellite => sat !== null)
-        .map(sat => this.enhanceWithPosition(sat));
-    } catch (error) {
-      logger.error('Error fetching all satellites', {
+      logger.error('Error fetching satellites', {
         ...this.context,
         action: 'getAllActiveSatellites'
       }, error);
->>>>>>> 91a3b050
       throw error;
     }
   }
 
   async getLEOSatellites(limit: number = 200): Promise<Satellite[]> {
     try {
+      logger.info('Fetching LEO satellites', {
+        ...this.context,
+        action: 'getLEOSatellites'
+      }, { limit });
+
       // Validate input
-      if (!validateNumericRange(limit, 1, 1000)) {
+      if (!validateNumericRange(limit, 1, 10000)) {
         throw new Error('Invalid limit parameter');
       }
 
       const endpoint = `/basicspacedata/query/class/gp/decay_date/null-val/epoch/>now-30/MEAN_MOTION/>11/orderby/NORAD_CAT_ID asc/limit/${limit}/format/json`;
-      const data = await this.makeProxyRequest(endpoint);
-      
-      if (!data || data.length === 0) {
+      const data: SpaceTrackGPData[] = await this.makeProxyRequest(endpoint);
+      
+      if (!data || !Array.isArray(data) || data.length === 0) {
         throw new Error(ERROR_MESSAGES.INVALID_DATA);
       }
 
-      return data
-        .map(sat => this.convertToSatellite(sat))
-        .filter((sat): sat is Satellite => sat !== null)
-        .map(sat => this.enhanceWithPosition(sat));
+      return data.map(sat => this.convertToSatellite(sat)).map(sat => {
+        try {
+          const position = this.calculatePosition(sat.tle.line1, sat.tle.line2);
+          return { ...sat, position: { ...position, timestamp: Date.now() } };
+        } catch {
+          return sat;
+        }
+      });
     } catch (error) {
-<<<<<<< HEAD
-      logError('Error fetching satellites:', error);
-=======
       logger.error('Error fetching LEO satellites', {
         ...this.context,
         action: 'getLEOSatellites'
       }, error);
->>>>>>> 91a3b050
       throw error;
     }
   }
 
-  private convertToSatellite(sat: SpaceTrackGPData): Satellite | null {
-    try {
-      // Validate required fields
-      if (!sat.NORAD_CAT_ID || !sat.OBJECT_NAME) {
-        logger.warn('Missing required satellite data', {
-          ...this.context,
-          action: 'convertToSatellite'
-        }, { id: sat.NORAD_CAT_ID });
-        return null;
-      }
-
-      return {
-        id: sat.NORAD_CAT_ID.toString(),
-        name: sanitizeInput(sat.OBJECT_NAME) || `NORAD ${sat.NORAD_CAT_ID}`,
-        type: this.determineSatelliteType(sat.OBJECT_NAME, sat.OBJECT_TYPE),
-        status: 'active',
-        position: {
-          latitude: 0,
-          longitude: 0,
-          altitude: this.safeParseFloat(sat.SEMIMAJOR_AXIS) 
-            ? (this.safeParseFloat(sat.SEMIMAJOR_AXIS) - SATELLITE_CONFIG.EARTH_RADIUS) 
-            : SATELLITE_CONFIG.DEFAULT_ALTITUDE,
-          timestamp: Date.now()
-        },
-        velocity: SATELLITE_CONFIG.DEFAULT_VELOCITY,
-        heading: 0,
-        orbital: {
-          period: Math.max(0, this.safeParseFloat(sat.PERIOD) || 90),
-          inclination: Math.max(0, Math.min(180, this.safeParseFloat(sat.INCLINATION) || 0)),
-          eccentricity: Math.max(0, Math.min(1, this.safeParseFloat(sat.ECCENTRICITY) || 0)),
-          perigee: Math.max(0, this.safeParseFloat(sat.PERIAPSIS) || SATELLITE_CONFIG.DEFAULT_ALTITUDE),
-          apogee: Math.max(0, this.safeParseFloat(sat.APOAPSIS) || 450),
-          epoch: sat.EPOCH || new Date().toISOString()
-        },
-        metadata: {
-          constellation: sat.CONSTELLATION || this.extractConstellation(sat.OBJECT_NAME),
-          country: sanitizeInput(sat.COUNTRY_CODE || 'Unknown'),
-          launchDate: sat.LAUNCH_DATE || new Date().toISOString(),
-          purpose: this.determinePurpose(sat.OBJECT_NAME, sat.OBJECT_TYPE)
-        },
-        tle: {
-          line1: sat.TLE_LINE1 || `1 ${sat.NORAD_CAT_ID}`,
-          line2: sat.TLE_LINE2 || `2 ${sat.NORAD_CAT_ID}`
-        }
-      };
-    } catch (error) {
-      logger.warn('Error converting satellite data', {
-        ...this.context,
-        action: 'convertToSatellite'
-      }, error);
-      return null;
-    }
-  }
-
-  private enhanceWithPosition(sat: Satellite): Satellite {
-    try {
-      if (validateTLE(sat.tle.line1, sat.tle.line2)) {
-        const position = this.calculatePosition(sat.tle.line1, sat.tle.line2);
-        return { 
-          ...sat, 
-          position: { 
-            ...position, 
-            timestamp: Date.now() 
-          } 
-        };
-      }
-      return sat;
-    } catch (error) {
-      logger.warn('Error enhancing satellite with position', {
-        ...this.context,
-        action: 'enhanceWithPosition'
-      }, { satelliteId: sat.id, error });
-      return sat;
-    }
-  }
-
-  calculatePosition(tle1: string, tle2: string): { latitude: number; longitude: number; altitude: number } {
+  private validateSatellite(satellite: Satellite): boolean {
+    return Boolean(
+      satellite &&
+      satellite.id &&
+      satellite.name &&
+      satellite.position &&
+      typeof satellite.position.latitude === 'number' &&
+      typeof satellite.position.longitude === 'number' &&
+      !isNaN(satellite.position.latitude) &&
+      !isNaN(satellite.position.longitude) &&
+      validateNumericRange(satellite.position.latitude, -90, 90) &&
+      validateNumericRange(satellite.position.longitude, -180, 180)
+    );
+  }
+
+  private convertToSatellite(sat: SpaceTrackGPData): Satellite {
+    return {
+      id: sanitizeInput(sat.NORAD_CAT_ID.toString()),
+      name: sanitizeInput(sat.OBJECT_NAME || `NORAD ${sat.NORAD_CAT_ID}`),
+      type: this.determineSatelliteType(sat.OBJECT_NAME, sat.OBJECT_TYPE),
+      status: 'active',
+      position: {
+        latitude: 0,
+        longitude: 0,
+        altitude: this.safeParseFloat(sat.SEMIMAJOR_AXIS) ? (this.safeParseFloat(sat.SEMIMAJOR_AXIS) - 6371) : 400,
+        timestamp: Date.now()
+      },
+      velocity: 7.8,
+      heading: 0,
+      orbital: {
+        period: this.safeParseFloat(sat.PERIOD) || 90,
+        inclination: this.safeParseFloat(sat.INCLINATION) || 0,
+        eccentricity: this.safeParseFloat(sat.ECCENTRICITY) || 0,
+        perigee: this.safeParseFloat(sat.PERIAPSIS) || 400,
+        apogee: this.safeParseFloat(sat.APOAPSIS) || 450,
+        epoch: sat.EPOCH || new Date().toISOString()
+      },
+      metadata: {
+        constellation: sanitizeInput(sat.CONSTELLATION || this.extractConstellation(sat.OBJECT_NAME)),
+        country: sanitizeInput(sat.COUNTRY_CODE || 'Unknown'),
+        launchDate: sat.LAUNCH_DATE || new Date().toISOString(),
+        purpose: this.determinePurpose(sat.OBJECT_NAME, sat.OBJECT_TYPE)
+      },
+      tle: {
+        line1: sat.TLE_LINE1 || `1 ${sat.NORAD_CAT_ID}`,
+        line2: sat.TLE_LINE2 || `2 ${sat.NORAD_CAT_ID}`
+      }
+    };
+  }
+
+  calculatePosition(tle1: string, tle2: string) {
     try {
       if (!validateTLE(tle1, tle2)) {
-        return { 
-          latitude: 0, 
-          longitude: 0, 
-          altitude: SATELLITE_CONFIG.DEFAULT_ALTITUDE 
-        };
+        logger.debug('Invalid TLE data provided', {
+          ...this.context,
+          action: 'calculatePosition'
+        });
+        return { latitude: 0, longitude: 0, altitude: 400 };
       }
       
       const satrec = satellite.twoline2satrec(tle1, tle2);
       if (!satrec) {
-        return { 
-          latitude: 0, 
-          longitude: 0, 
-          altitude: SATELLITE_CONFIG.DEFAULT_ALTITUDE 
-        };
+        return { latitude: 0, longitude: 0, altitude: 400 };
       }
       
       const now = new Date();
       const positionAndVelocity = satellite.propagate(satrec, now);
       
-      if (!positionAndVelocity || 
-          typeof positionAndVelocity !== 'object' ||
-          !positionAndVelocity.position ||
-          typeof positionAndVelocity.position !== 'object' ||
-          !('x' in positionAndVelocity.position) ||
-          !('y' in positionAndVelocity.position) ||
-          !('z' in positionAndVelocity.position)) {
-        return { 
-          latitude: 0, 
-          longitude: 0, 
-          altitude: SATELLITE_CONFIG.DEFAULT_ALTITUDE 
+      // First check if positionAndVelocity is null or undefined
+      if (!positionAndVelocity) {
+        return { latitude: 0, longitude: 0, altitude: 400 };
+      }
+      
+      // More robust checking for positionAndVelocity
+      if (typeof positionAndVelocity !== 'object') {
+        return { latitude: 0, longitude: 0, altitude: 400 };
+      }
+      
+      // Check if position exists and is valid
+      if (positionAndVelocity.position && 
+          typeof positionAndVelocity.position === 'object' && 
+          positionAndVelocity.position !== null &&
+          'x' in positionAndVelocity.position &&
+          'y' in positionAndVelocity.position &&
+          'z' in positionAndVelocity.position) {
+        
+        const positionEci = positionAndVelocity.position;
+        const gmst = satellite.gstime(now);
+        const positionGd = satellite.eciToGeodetic(positionEci, gmst);
+        
+        const longitude = satellite.degreesLong(positionGd.longitude);
+        const latitude = satellite.degreesLat(positionGd.latitude);
+        const altitude = positionGd.height;
+        
+        // Validate calculated coordinates
+        if (!validateNumericRange(latitude, -90, 90) || 
+            !validateNumericRange(longitude, -180, 180) ||
+            isNaN(altitude)) {
+          return { latitude: 0, longitude: 0, altitude: 400 };
+        }
+        
+        return {
+          latitude,
+          longitude,
+          altitude: Math.max(altitude, 0) // Ensure altitude is not negative
         };
       }
       
-      const positionEci = positionAndVelocity.position;
-      const gmst = satellite.gstime(now);
-      const positionGd = satellite.eciToGeodetic(positionEci, gmst);
-      
-      const longitude = satellite.degreesLong(positionGd.longitude);
-      const latitude = satellite.degreesLat(positionGd.latitude);
-      const altitude = positionGd.height;
-      
-      // Validate calculated values
-      const validLatitude = validateNumericRange(latitude, -90, 90) ? latitude : 0;
-      const validLongitude = validateNumericRange(longitude, -180, 180) ? longitude : 0;
-      const validAltitude = validateNumericRange(altitude, 0, 50000) 
-        ? altitude 
-        : SATELLITE_CONFIG.DEFAULT_ALTITUDE;
-      
-      return {
-        latitude: validLatitude,
-        longitude: validLongitude,
-        altitude: validAltitude
-      };
+      return { latitude: 0, longitude: 0, altitude: 400 };
     } catch (error) {
-<<<<<<< HEAD
-      logWarn('Error calculating satellite position:', error);
-      return { latitude: 0, longitude: 0, altitude: 400 };
-=======
-      logger.warn('Error calculating satellite position', {
+      logger.debug('Error calculating satellite position', {
         ...this.context,
         action: 'calculatePosition'
       }, error);
-      return { 
-        latitude: 0, 
-        longitude: 0, 
-        altitude: SATELLITE_CONFIG.DEFAULT_ALTITUDE 
-      };
->>>>>>> 91a3b050
+      return { latitude: 0, longitude: 0, altitude: 400 };
     }
   }
 
-  private determineSatelliteType(name: string, objectType: string): string {
+  private determineSatelliteType(name: string, objectType: string) {
     const lowerName = name.toLowerCase();
     const lowerType = objectType.toLowerCase();
     
@@ -473,7 +416,7 @@
   }
 
   private safeParseFloat(value: number | string | undefined): number {
-    if (typeof value === 'number') return isNaN(value) ? 0 : value;
+    if (typeof value === 'number') return value;
     if (typeof value === 'string') {
       const parsed = parseFloat(value);
       return isNaN(parsed) ? 0 : parsed;
